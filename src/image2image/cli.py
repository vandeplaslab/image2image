"""CLI."""

from __future__ import annotations

# fix some issues
import collections
import sys
import typing as ty
from multiprocessing import freeze_support, set_start_method

import click
from click_groups import GroupedGroup
import koyo.compat  # noqa
from koyo.click import cli_parse_paths_sort, dev_options
from koyo.system import IS_MAC, IS_PYINSTALLER
from koyo.utilities import is_installed

from image2image import __version__

<<<<<<< HEAD

=======
if not hasattr(collections, "Callable"):
    collections.Callable = ty.Callable
>>>>>>> df732e82


AVAILABLE_TOOLS = [
    "launcher",
    "register",
    "viewer",
    "crop",
    "elastix",
    "valis",
    "elastix3d",
    "fusion",
    "convert",
    "merge",
]
# if IS_MAC_ARM and IS_PYINSTALLER:
#     AVAILABLE_TOOLS.pop(AVAILABLE_TOOLS.index("convert"))


@click.version_option(__version__, prog_name="image2image")
@dev_options
@click.option(
    "--no_color",
    help="Flag to enable colored logs.",
    default=False,
    is_flag=True,
    show_default=True,
)
@click.option("-q", "--quiet", "verbosity", flag_value=0, help="Minimal output")
@click.option("--debug", "verbosity", flag_value=45, help="Maximum output")
@click.option(
    "-v",
    "--verbose",
    "verbosity",
    default=1,
    count=True,
    help="Verbose output. This is additive flag so `-vvv` will print `INFO` messages and -vvvv will print `DEBUG`"
    " information.",
)
@click.option("--info", is_flag=True, help="Print program information and exit.")
@click.option(
    "-d",
    "--image_dir",
    help="Path to directory with microscopy images (for 'viewer' tool).",
    type=click.Path(exists=True, resolve_path=True, file_okay=False, dir_okay=True),
    show_default=True,
)
@click.option(
    "-i",
    "--image_path",
    help="Path to microscopy images (for 'viewer' tool).",
    type=click.UNPROCESSED,
    show_default=True,
    multiple=True,
    callback=cli_parse_paths_sort,
)
@click.option(
    "-p",
    "--project_dir",
    help="Path to the Elastix/Valis project directory. It usually ends in .i2reg extension"
    " (for 'elastix' or 'valis' tool).",
    type=click.Path(exists=True, resolve_path=True, file_okay=False, dir_okay=True),
    show_default=True,
)
@click.option(
    "-t",
    "--tool",
    type=click.Choice(AVAILABLE_TOOLS),
    default="launcher",
    show_default=True,
)
@click.group(
    context_settings={
        "help_option_names": ["-h", "--help"],
        "max_content_width": 120,
        "ignore_unknown_options": True,
    },
    invoke_without_command=True,
    cls=GroupedGroup,
)
@click.pass_context
def cli(
    ctx: click.Context,
    tool: str,
    verbosity: float,
    no_color: bool,
    info: bool = False,
    dev: bool = False,
    project_dir: str | None = None,
    image_path: str | list[str] | None = None,
    image_dir: str | None = None,
    extras: ty.Any = None,
) -> None:
    """Launch image2image app.

    \b
    Available tools:
    launcher - opens a dialog where you can launch any of the tools.
    viewer - opens a dialog where you can view images, shapes and points data
    register - opens a dialog where you can co-register images using affine transformation
    elastix - opens a dialog where you can co-register whole slide images using i2reg-elastix
    valis - opens a dialog where you can co-register whole-slide images using i2reg-valis
    convert - opens a dialog where you can convert images to OME-TIFF
    merge - opens a dialog where you can merge multiple image channels and images together
    crop - opens a dialog where you can crop (and mask) images
    fusion - opens a dialog where you can prepare data for image fusion
    """
    from image2image.main import setup_logger

    if info:
        from image2image.utils.system import get_system_info

        print(get_system_info())
        return sys.exit(0)

    if IS_MAC:
        import os

        os.environ["OBJC_DISABLE_INITIALIZE_FORK_SAFETY"] = "YES"

    if dev:
        if IS_PYINSTALLER:
            click.echo("Developer mode is disabled in bundled app.")
            dev = False
        else:
            verbosity = 0.5
    else:
        verbosity = 5 - int(verbosity)  # default is WARNING
    verbosity = max(0, verbosity)
    level = max(0.5, verbosity) * 10

    setup_logger(level=int(level), no_color=no_color)
    if ctx.invoked_subcommand is None:
        from image2image.main import run

        run(
            level=int(level),
            no_color=no_color,
            dev=dev,
            tool=tool,
            image_path=image_path,
            image_dir=image_dir,
            project_dir=project_dir,
        )
        return None
    return None


if is_installed("image2image_reg"):
    from image2image_io.cli import thumbnail, transform
    from image2image_reg.cli import convert, elastix, merge, valis

    # registration
    cli.add_command(elastix, help_group="Registration")  # type: ignore[attr-defined]
    if valis:
        cli.add_command(valis, help_group="Registration")  # type: ignore[attr-defined]

    # utilities
    cli.add_command(convert, help_group="Utility")  # type: ignore[attr-defined]
    cli.add_command(merge, help_group="Utility")  # type: ignore[attr-defined]
    cli.add_command(thumbnail, help_group="Utility")  # type: ignore[attr-defined]
    cli.add_command(transform, help_group="Utility")  # type: ignore[attr-defined]


def main() -> None:
    """Execute the "imimspy" command line program."""
    freeze_support()
    if sys.platform == "darwin":
        set_start_method("spawn", True)
    cli.main(windows_expand_args=False)  # type: ignore[attr-defined]


if __name__ == "__main__":
    main()<|MERGE_RESOLUTION|>--- conflicted
+++ resolved
@@ -2,8 +2,6 @@
 
 from __future__ import annotations
 
-# fix some issues
-import collections
 import sys
 import typing as ty
 from multiprocessing import freeze_support, set_start_method
@@ -16,13 +14,6 @@
 from koyo.utilities import is_installed
 
 from image2image import __version__
-
-<<<<<<< HEAD
-
-=======
-if not hasattr(collections, "Callable"):
-    collections.Callable = ty.Callable
->>>>>>> df732e82
 
 
 AVAILABLE_TOOLS = [
