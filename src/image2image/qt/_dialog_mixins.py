"""Mixin classes."""

from __future__ import annotations

import typing as ty
from pathlib import Path

import qtextra.helpers as hp
from koyo.typing import PathLike
from loguru import logger
from qtextra.widgets.qt_close_window import QtConfirmCloseDialog
<<<<<<< HEAD
from qtpy.QtWidgets import QDialog, QMenuBar
=======
from qtpy.QtWidgets import QDialog, QMenuBar, QLabel
>>>>>>> e2191cd0

from image2image.qt.dialog_base import Window

if ty.TYPE_CHECKING:
    from qtextra._napari.image.wrapper import NapariImageView

    from image2image.models.data import DataModel
    from image2image.qt._dialogs._select import LoadWidget


class SingleViewerMixin(Window):
    """Mixin class for single viewer."""

    _output_dir = None
    view: NapariImageView
    _image_widget: LoadWidget

    _output_dir_label: QLabel

    WINDOW_CONSOLE_ARGS: tuple[str, ...] = ()

    def on_set_output_dir(self) -> None:
        """Set output directory."""
        self.output_dir = hp.get_directory(self, "Select output directory", self.CONFIG.output_dir)

    @property
    def output_dir(self) -> Path:
        """Output directory."""
        if self._output_dir is None:
            if self.CONFIG.output_dir is None:
                return Path.cwd()
            return Path(self.CONFIG.output_dir)
        return Path(self._output_dir)

    @output_dir.setter
    def output_dir(self, directory: PathLike) -> None:
        if directory:
            self._output_dir = Path(directory)
            self.CONFIG.update(output_dir=directory)
            formatted_output_dir = f".{self._output_dir.parent}/{self._output_dir.name}"
            self.output_dir_label.setText(hp.hyper(self._output_dir, value=formatted_output_dir))
            self.output_dir_label.setTooltip(str(self._output_dir))
            logger.debug(f"Output directory set to {self._output_dir}")

    @property
    def data_model(self) -> DataModel:
        """Return transform model."""
        return self._image_widget.model

    def _make_menu(self) -> None:
        """Make menu items."""
        # File menu
        menu_file = hp.make_menu(self, "File")
        hp.make_menu_item(
            self,
            "Add image (.tiff, .czi, + others)...",
            "Ctrl+I",
            menu=menu_file,
            func=self._image_widget.on_select_dataset,
        )
        menu_file.addSeparator()
        hp.make_menu_item(
            self,
            "Clear data",
            menu=menu_file,
            func=self._image_widget.on_close_dataset,
        )
        menu_file.addSeparator()
        hp.make_menu_item(self, "Quit", menu=menu_file, func=self.close)

        # set actions
        self.menubar = QMenuBar(self)
        self.menubar.addAction(menu_file.menuAction())
        self.menubar.addAction(self._make_tools_menu(scalebar=True).menuAction())
        self.menubar.addAction(self._make_apps_menu().menuAction())
        self.menubar.addAction(self._make_config_menu().menuAction())
        self.menubar.addAction(self._make_help_menu().menuAction())
        self.setMenuBar(self.menubar)

    def _make_statusbar(self) -> None:
        """Make statusbar."""
        super()._make_statusbar()
        self._make_scalebar_statusbar()
        self._make_export_statusbar()

    def close(self, force=False):
        """Override to handle closing app or just the window."""
        if (
            not force
            or not self.CONFIG.confirm_close
            or QtConfirmCloseDialog(
                self,
                "confirm_close",
                self.on_save_to_project,
                self.CONFIG,
            ).exec_()  # type: ignore[attr-defined]
            == QDialog.DialogCode.Accepted
        ):
            return super().close()
        return None

    def closeEvent(self, evt):
        """Close."""
        if (
            evt.spontaneous()
            and self.CONFIG.confirm_close
            and QtConfirmCloseDialog(
                self,
                "confirm_close",
                self.on_save_to_project,
                self.CONFIG,
            ).exec_()  # type: ignore[attr-defined]
            != QDialog.DialogCode.Accepted
        ):
            evt.ignore()
            return
        if self._console:
            self._console.close()
        self.CONFIG.save()
        evt.accept()

    def _get_console_variables(self) -> dict:
        """Get variables for the console."""

        def _get_nester_arg(args: tuple[str, ...]) -> ty.Any:
            """Get nested argument."""
            obj = self
            for a in args:
                obj = getattr(obj, a)
            return obj

        variables = super()._get_console_variables()
        for arg in self.WINDOW_CONSOLE_ARGS:
            if isinstance(arg, tuple):
                variables[arg[-1]] = _get_nester_arg(arg)
            else:
                variables[arg] = getattr(self, arg)
        return variables<|MERGE_RESOLUTION|>--- conflicted
+++ resolved
@@ -9,11 +9,7 @@
 from koyo.typing import PathLike
 from loguru import logger
 from qtextra.widgets.qt_close_window import QtConfirmCloseDialog
-<<<<<<< HEAD
-from qtpy.QtWidgets import QDialog, QMenuBar
-=======
 from qtpy.QtWidgets import QDialog, QMenuBar, QLabel
->>>>>>> e2191cd0
 
 from image2image.qt.dialog_base import Window
 
