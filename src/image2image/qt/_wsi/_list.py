--- conflicted
+++ resolved
@@ -561,22 +561,13 @@
         self.used_colors.append(new_color)
 
     def _make_widget(self, item: QListWidgetItem) -> QtModalityItem:
-<<<<<<< HEAD
         # try:
         #     colors = [widget.hex_color.lower() for _, _, widget in self.item_model_widget_iter()]
         # except AttributeError:
         #     colors = []
         #     logger.trace("Failed to retrieve colors")
-        color = get_next_color(self.count() - 1, other_colors=self.used_colors)
+        color = get_next_color(self.count(), other_colors=self.used_colors)
         self.used_colors.append(color)
-=======
-        try:
-            colors = [widget.hex_color.lower() for _, _, widget in self.item_model_widget_iter()]
-        except AttributeError:
-            colors = []
-            logger.trace("Failed to retrieve colors")
-        color = get_next_color(self.count(), other_colors=colors)
->>>>>>> 6e7c6871
 
         widget = QtModalityItem(item, parent=self, color=color, valis=self.valis)
         widget._evt_color_changed.connect(self._on_update_color)
