"""Three-D dialog."""

from __future__ import annotations

import typing as ty
from contextlib import suppress
from pathlib import Path

import qtextra.helpers as hp
from image2image_io.config import CONFIG as READER_CONFIG
from image2image_io.readers import BaseReader, get_key
from koyo.timer import MeasureTimer
from loguru import logger
from napari.layers import Image, Shapes
from natsort import natsorted
from qtextra.dialogs.qt_close_window import QtConfirmCloseDialog
from qtextra.utils.table_config import TableConfig
from qtextra.utils.utilities import connect
<<<<<<< HEAD
from qtextra.widgets.qt_toolbar_mini import QtMiniToolbar
=======
>>>>>>> d422bca9
from qtextra.widgets.qt_table_view_check import QtCheckableTableView
from qtextra.widgets.qt_toolbar_mini import QtMiniToolbar
from qtpy.QtCore import Qt
from qtpy.QtWidgets import (
    QDialog,
    QFormLayout,
    QHBoxLayout,
    QMenuBar,
    QProgressBar,
    QSizePolicy,
    QStatusBar,
    QVBoxLayout,
    QWidget,
)
from skimage.exposure import rescale_intensity
from superqt import QLabeledDoubleRangeSlider, ensure_main_thread
from superqt.utils import qdebounced
from tqdm import tqdm

from image2image import __version__
from image2image.config import Elastix3dConfig, get_elastix3d_config
from image2image.enums import ALLOWED_IMAGE_FORMATS_TIFF_ONLY, ALLOWED_PROJECT_WSIPREP_FORMATS
from image2image.models.wsiprep import (
    Registration,
    RegistrationGroup,
    RegistrationImage,
    as_icon,
    load_from_file,
    remove_if_not_present,
)
from image2image.qt._dialogs._select import LoadWidget
from image2image.qt._dialog_base import Window
from image2image.utils.utilities import ensure_extension, get_contrast_limits, write_project

if ty.TYPE_CHECKING:
    from image2image.models.data import DataModel
    from image2image.qt._wsiprep._wsiprep import GroupByDialog, MaskDialog


class ImageElastix3dWindow(Window):
    """Image viewer dialog."""

    image_layer: list[Image] | None = None
    shape_layer: list[Shapes] | None = None
    _console = None
    _editing = False
    group_by_dlg: GroupByDialog | None = None
    mask_dlg: MaskDialog | None = None
    iwsireg_dlg: None = None

    TABLE_CONFIG = (
        TableConfig()  # type: ignore[no-untyped-call]
        .add("", "check", "bool", 25, no_sort=True, sizing="fixed", checkable=True)
        .add("dataset", "key", "str", 250, sizing="stretch")
        .add(
            "keep",
            "keep",
            "bool",
            55,
            sizing="fixed",
            tooltip="Keep/remove image from the processing pipeline.",
            checkable=True,
        )
        .add(
            "lock",
            "lock",
            "bool",
            55,
            sizing="fixed",
            tooltip="Lock/unlock image. If locked, no changes will be applied.",
            checkable=True,
        )
        .add("ref", "reference", "icon", 50, sizing="fixed", tooltip="Is reference.")
        .add("group`", "group_id", "int", 65, sizing="fixed", tooltip="Group ID for images that should be grouped.")
        .add("order", "image_order", "int", 60, sizing="fixed", tooltip="Order in which images will be processed.")
        .add("rotate", "rotate", "int", 70, sizing="fixed", tooltip="Rotate image by N degrees.")
        .add("translate(x)", "translate_x", "int", 85, sizing="fixed", tooltip="Translate image by N microns.")
        .add("translate(y)", "translate_y", "int", 82, sizing="fixed", tooltip="Translate image by N microns.")
        .add("flip(l-r)", "flip_lr", "bool", 70, sizing="fixed", tooltip="Flip image left-right.", checkable=True)
    )

    def __init__(self, parent: QWidget | None = None, run_check_version: bool = True, **kwargs: ty.Any):
        self.CONFIG: Elastix3dConfig = get_elastix3d_config()
        super().__init__(
            parent,
            f"image2image: Prepare your microscopy data for co-registration (v{__version__})",
            run_check_version=run_check_version,
        )
        self.registration = Registration()
        self._setup_config()

    @staticmethod
    def _setup_config() -> None:
        READER_CONFIG.only_last_pyramid = True
        READER_CONFIG.init_pyramid = False
        READER_CONFIG.split_czi = False

    def setup_events(self, state: bool = True) -> None:
        """Setup events."""
        connect(self._image_widget.dataset_dlg.evt_loaded, self.on_load_image, state=state)
        connect(self._image_widget.dataset_dlg.evt_import_project, self._on_load_from_project, state=state)
        connect(self._image_widget.dataset_dlg.evt_closed, self.on_remove_image, state=state)
        connect(self.view.widget.canvas.events.key_press, self.keyPressEvent, state=state)
        connect(self.view.viewer.events.status, self._status_changed, state=state)
        connect(self.table.evt_keypress, self.keyPressEvent, state=state)
        connect(self.table.evt_value_checked, self.on_table_updated, state=state)
        connect(self.table.doubleClicked, self.on_table_double_clicked, state=state)
        connect(self.table.selectionModel().selectionChanged, qdebounced(self.on_highlight, 50), state=state)
        connect(self.contrast_limit.valueChanged, self.on_contrast_limits, state=state)

    def on_remove_image(self, model: DataModel) -> None:
        """Remove image."""
        if model:
            self.on_depopulate_table()
            self._update_registration_model()
        else:
            logger.warning(f"Failed to remove data - model={model}")

    def _update_registration_model(self) -> None:
        """Update registration model."""
        to_remove: list[str] = []
        for image_model in self.registration.model_iter():
            if image_model.key not in self.data_model.keys:
                to_remove.append(image_model.key)
        for key in to_remove:
            self.registration.remove(key)
        self._generate_group_options()
        self.registration.regroup()

    def on_populate_table(self) -> None:
        """Remove items that are not present in the model."""
        wrapper = self.data_model.wrapper
        if wrapper:
            data = []
            for reader in wrapper.reader_iter():
                if reader.key not in self.registration.images:
                    self.registration.append(reader)
                else:
                    self.registration.images[reader.key].update_from_reader(reader)
                data.append(self.registration.images[reader.key].to_table())
            # update table
            model_index = self.table.selectionModel().currentIndex()
            self.table.reset_data()
            self.table.add_data(data)
            if model_index.isValid() and model_index.row() < self.table.n_rows:
                self.table.scrollTo(model_index)
            self._generate_group_options()

    def on_depopulate_table(self) -> None:
        """Remove items that are not present in the model."""
        to_remove = []
        for index in range(self.table.n_rows):
            key = self.table.get_value(self.TABLE_CONFIG.key, index)
            if not self.data_model.has_key(key):
                to_remove.append(index)
                with suppress(ValueError):
                    self.view.viewer.layers.remove(key)
        for index in reversed(to_remove):
            self.table.remove_row(index)

    def on_contrast_limits(self, _value: bool | tuple[float, float] | None = None) -> None:
        """Set contrast limits."""
        common = self.common_contrast_limit.isChecked()
        hp.disable_widgets(self.contrast_limit, disabled=not common)
        contrast_limits: tuple[float, float] = self.contrast_limit.value()  # type: ignore[no-untyped-call]
        if common:
            for layer in self.view.layers:
                layer.contrast_limits = contrast_limits
        else:
            for layer in self.view.layers:
                layer.contrast_limits = layer.metadata["contrast_limits"]

    def on_plot_selected(self) -> None:
        """Plot currently selected images."""
        with MeasureTimer():
            wrapper = self.data_model.wrapper
            if not wrapper:
                return
            all_contrast_range: list[float] = []

            group_id: int | None = None
            # plot non-reference images
            checked = self.table.get_all_checked()
            if len(checked) < 48 or hp.confirm(
                self,
                f"There is more  than 48 images selected ({len(checked)}). Would you like to continue?",
                "There are many images....",
            ):
                for index in tqdm(checked, desc="Plotting images..."):
                    key = self.table.get_value(self.TABLE_CONFIG.key, index)
                    reader = wrapper.data[key]
                    model = self.registration.images[reader.key]
                    if not model.keep:
                        logger.info(f"Skipping '{key}' as it is marked for removal.")
                        continue
                    group_id = model.group_id
                    contrast_range = self._plot_model(reader, model)
                    if contrast_range:
                        all_contrast_range.extend(contrast_range)

            # reset group mode in case the first reference is requested
            single_ref = "per list" in self.CONFIG.project_mode
            if single_ref:
                group_id = None

            # plot reference image
            ref_key = self.registration.get_reference_for_group(group_id)
            if ref_key and ref_key in wrapper.data:
                reader = wrapper.data[ref_key]
                model = self.registration.images[reader.key]
                contrast_range = self._plot_model(reader, model)
                if contrast_range:
                    all_contrast_range.extend(contrast_range)
            if all_contrast_range:
                min_val = min(all_contrast_range)
                max_val = max(all_contrast_range)
                self.contrast_limit.setRange(0 if min_val > 0 else min_val, 255 if max_val < 255 else max_val)
                if not self.common_contrast_limit.isChecked():
                    self.contrast_limit.setValue((min_val, max_val))
                self.contrast_limit.setDecimals(2 if max(all_contrast_range) < 1 else 0)
            self.on_contrast_limits()

    def _plot_model(self, reader: BaseReader, model: RegistrationImage) -> tuple[float, float] | None:
        image = reader.get_channel(0, -1)
        image = rescale_intensity(image, out_range=(0, 255))
        contrast_limits, contrast_limits_range = get_contrast_limits([image])
        if contrast_limits:
            contrast_limits = (contrast_limits[0], contrast_limits[1] / 2)
        layer = self.view.add_image(
            image,
            name=reader.key,
            scale=model.scale,
            blending="additive",
            contrast_limits=contrast_limits,
            affine=model.affine(image.shape),  # type: ignore[arg-type]
            metadata={
                "key": reader.key,
                "contrast_limits_range": contrast_limits_range,
                "contrast_limits": contrast_limits,
            },
        )
        if contrast_limits_range:
            layer.contrast_limits_range = contrast_limits_range
        return contrast_limits

    def on_select(self) -> None:
        """Select image."""
        with MeasureTimer() as timer:
            checked = self.table.get_all_checked()
            for index in range(self.table.n_rows):
                key = self.table.get_value(self.TABLE_CONFIG.key, index)
                model = self.registration.images[key]
                is_reference = model.is_reference
                # is_reference = key == self.registration.reference
                cmap = "red" if is_reference else ("magenta" if index in checked else "cyan")
                if key in self.view.layers:
                    self.view.layers[key].colormap = cmap
        logger.trace(f"Selected images in {timer()}")

    def on_highlight(self, *_args: ty.Any) -> None:
        """Highlight specific image."""
        if self.table.selectionModel().hasSelection():
            self.on_select()
            with MeasureTimer() as timer:
                index = self.table.selectionModel().currentIndex().row()
                key = self.table.get_value(self.TABLE_CONFIG.key, index)
                if key in self.view.layers:
                    self.view.layers[key].colormap = "gray_r"  # "yellow"
            logger.trace(f"Highlighted image in {timer()}")

    def check_if_can_update(
        self, model: RegistrationImage, silent: bool = False, check_ref: bool = True, check_lock: bool = True
    ) -> bool:
        """Check if the model can be updated."""
        if check_ref and model.is_reference:
            if not silent:
                hp.toast(
                    self,
                    "Cannot modify reference",
                    f"Image <b>{model.key}</b> is a reference and cannot be modified.",
                    icon="warning",
                )
            return False
        if check_lock and model.lock:
            if not silent:
                hp.toast(
                    self,
                    "Image is locked",
                    f"Image <b>{model.key}</b> is locked and cannot be translated.",
                    icon="warning",
                )
            return False
        return True

    def on_table_updated(self, row: int, column: int, value: bool) -> None:
        """State was changed for specified row and column."""

        def _force_previous(col: int, val: bool) -> None:
            with hp.qt_signals_blocked(self.table):
                self.table.set_value(col, row, val)

        key = self.table.get_value(self.TABLE_CONFIG.key, row)
        model = self.registration.images[key]
        if column == self.TABLE_CONFIG.keep:
            if not self.check_if_can_update(model):
                _force_previous(self.TABLE_CONFIG.keep, model.keep)
                return
            model.keep = value
        elif column == self.TABLE_CONFIG.lock:
            if not self.check_if_can_update(model, check_lock=False):
                _force_previous(self.TABLE_CONFIG.lock, model.lock)
                return
            model.lock = value
        elif column == self.TABLE_CONFIG.flip_lr:
            if not self.check_if_can_update(model):
                _force_previous(self.TABLE_CONFIG.flip_lr, model.flip_lr)
                return
            model.flip_lr = value
            self._transform(model)

    def on_table_double_clicked(self, index):
        """Double-clicked."""
        row, column = index.row(), index.column()
        model = self.registration.images[self.table.get_value(self.TABLE_CONFIG.key, row)]
        if not self.check_if_can_update(model):
            return
        if column in [self.TABLE_CONFIG.rotate, self.TABLE_CONFIG.translate_x, self.TABLE_CONFIG.translate_y]:
            initial_value = int(self.table.get_value(column, row))
            verb = {
                self.TABLE_CONFIG.rotate: "Rotate",
                self.TABLE_CONFIG.translate_x: "Move in horizontal axis",
                self.TABLE_CONFIG.translate_y: "Move in vertical axis",
            }[column]
            attr = {
                self.TABLE_CONFIG.rotate: "rotate",
                self.TABLE_CONFIG.translate_x: "translate_x",
                self.TABLE_CONFIG.translate_y: "translate_y",
            }[column]
            min_val, max_val, step = {
                self.TABLE_CONFIG.rotate: (-360, 360, 15),
                self.TABLE_CONFIG.translate_x: (-100000, 100000, 250),
                self.TABLE_CONFIG.translate_y: (-100000, 100000, 250),
            }[column]
            new_value: int = hp.get_integer(
                self, f"Previous value: {initial_value}", f"{verb} image by...", initial_value, min_val, max_val, step
            )
            if new_value is not None and new_value != initial_value:
                self.table.set_value(column, row, new_value)
                setattr(model, attr, new_value)
                self._transform(model)

    def _transform(self, model: RegistrationImage) -> None:
        """Apply transformation to the specified model."""
        key = model.key
        if key in self.view.layers:
            self.view.layers[key].affine = model.affine(self.view.layers[key].data.shape)

    def on_rotate(self, which: str) -> None:
        """Rotate image."""
        with MeasureTimer() as timer, self.table.block_model():
            checked = self.table.get_all_checked()
            for index in checked:
                key = self.table.get_value(self.TABLE_CONFIG.key, index)
                model = self.registration.images[key]
                if not self.check_if_can_update(model, silent=True):
                    continue
                if model.lock:
                    hp.toast(
                        self,
                        "Image is locked",
                        f"Image <b>{key}</b> is locked and cannot be translated.",
                        icon="warning",
                    )
                    continue
                model.apply_rotate(which)
                self.table.set_value(self.TABLE_CONFIG.rotate, index, self.registration.images[key].rotate)
                self._transform(model)
        logger.trace(f"Rotate {which} '{len(checked)}' images in {timer()}")

    def on_translate(self, which: str) -> None:
        """Translate image."""
        with MeasureTimer() as timer, self.table.block_model():
            checked = self.table.get_all_checked()
            for index in checked:
                key = self.table.get_value(self.TABLE_CONFIG.key, index)
                model = self.registration.images[key]
                if not self.check_if_can_update(model, silent=True):
                    continue
                if model.lock:
                    hp.toast(
                        self,
                        "Image is locked",
                        f"Image <b>{key}</b> is locked and cannot be translated.",
                        icon="warning",
                    )
                    continue
                model.apply_translate(which)
                if which in ["up", "down"]:
                    self.table.set_value(
                        self.TABLE_CONFIG.translate_y, index, self.registration.images[key].translate_y
                    )
                else:
                    self.table.set_value(
                        self.TABLE_CONFIG.translate_x, index, self.registration.images[key].translate_x
                    )
                self._transform(model)
        logger.trace(f"Translated {which} '{len(checked)}' images in {timer()}")

    def on_flip_lr(self) -> None:
        """Flip image."""
        with MeasureTimer() as timer, self.table.block_model():
            checked = self.table.get_all_checked()
            for index in checked:
                key = self.table.get_value(self.TABLE_CONFIG.key, index)
                model = self.registration.images[key]
                if not self.check_if_can_update(model, silent=True):
                    continue
                if model.lock:
                    hp.toast(
                        self,
                        "Image is locked",
                        f"Image <b>{key}</b> is locked and cannot be translated.",
                        icon="warning",
                    )
                    continue
                model.flip_lr = not model.flip_lr
                self.table.set_value(self.TABLE_CONFIG.flip_lr, index, model.flip_lr)
                self._transform(model)
        logger.trace(f"Flipped '{len(checked)}' images in {timer()}")

    def on_group(self, group: bool) -> None:
        """Group images."""
        with MeasureTimer() as timer, self.table.block_model():
            checked = self.table.get_all_checked()
            groups = self.table.get_col_data(self.TABLE_CONFIG.group_id)
            group_id = max(groups) + 1 if groups else 1
            for index in checked:
                key = self.table.get_value(self.TABLE_CONFIG.key, index)
                model = self.registration.images[key]
                model.group_id = group_id if group else -1
                self.table.set_value(self.TABLE_CONFIG.group_id, index, model.group_id)
            self._generate_group_options()
            self.registration.regroup()
        logger.trace(f"{'Grouped' if group else 'Ungrouped'} '{len(checked)}' images in {timer()}")

    def on_lock(self, lock: bool) -> None:
        """Keep/remove images."""
        with MeasureTimer() as timer, self.table.block_model():
            checked = self.table.get_all_checked()
            for index in checked:
                key = self.table.get_value(self.TABLE_CONFIG.key, index)
                model = self.registration.images[key]
                if model.is_reference:
                    continue
                model.lock = lock
                self.table.set_value(self.TABLE_CONFIG.lock, index, model.lock)
        logger.trace(f"{'Locked' if lock else 'Unlocked'} '{len(checked)}' images in {timer()}")

    def on_keep(self, keep: bool) -> None:
        """Keep/remove images."""
        with MeasureTimer() as timer, self.table.block_model():
            checked = self.table.get_all_checked()
            for index in checked:
                key = self.table.get_value(self.TABLE_CONFIG.key, index)
                model = self.registration.images[key]
                if model.is_reference:
                    continue
                model.keep = keep
                self.table.set_value(self.TABLE_CONFIG.keep, index, model.keep)
        logger.trace(f"{'Kept' if keep else 'Removed'} '{len(checked)}' images in {timer()}")

    def _generate_group_options(self) -> None:
        """Update combo box with group options including None and All."""
        self.CONFIG.view_mode = "group" if self.group_mode_btn.isChecked() else "slide"

        labels = []
        if self.CONFIG.view_mode == "group":
            for model in self.registration.model_iter():
                if f"Group '{model.group_id}'" not in labels:
                    labels.append(f"Group '{model.group_id}'")
        else:
            for model in self.registration.model_iter():
                labels.append(model.key)
        labels = ["None", "All", *natsorted(labels)]

        current = self.groups_choice.currentText()
        if len(labels) == 2:
            current = "None"
        with hp.qt_signals_blocked(self.groups_choice):
            self.groups_choice.clear()
            hp.set_combobox_text_data(self.groups_choice, labels, current)
            self.progress_bar.setRange(0, len(labels) - 2)
            self.progress_bar.setVisible(self.progress_bar.maximum() > 0)
        if self.mask_dlg is not None and self.CONFIG.view_mode == "group":
            self.mask_dlg.on_update_group_options()

    def _get_for_group(self) -> tuple[list[str], list[bool]]:
        """Get all for group."""
        group = self.groups_choice.currentText()
        in_group, values = [], []
        if group == "None":
            values = [False] * self.table.n_rows
        elif group == "All":
            values = [True] * self.table.n_rows
            in_group = self.table.get_col_data(self.TABLE_CONFIG.key)
        else:
            if "Group '" in group:
                group_id = int(group.split("'")[1])
                for index in range(self.table.n_rows):
                    key = self.table.get_value(self.TABLE_CONFIG.key, index)
                    model = self.registration.images[key]
                    values.append(model.group_id == group_id)
                    if model.group_id == group_id:
                        in_group.append(model.key)
            else:
                for index in range(self.table.n_rows):
                    key = self.table.get_value(self.TABLE_CONFIG.key, index)
                    values.append(key == group)
                    if key == group:
                        in_group.append(key)
        return in_group, values

    def on_select_group(self):
        """Select group."""
        current = self.groups_choice.currentText()
        _, values = self._get_for_group()
        self.table.update_column(self.TABLE_CONFIG.check, values, match_to_sort=False)
        self.progress_bar.setValue(self.groups_choice.currentIndex() - 2)

        # clear canvas and plot
        self.view.viewer.layers.clear()
        self.on_plot_selected()
        self.on_select()
        self.view.viewer.reset_view()

        if self.mask_dlg is not None and self.mask_dlg.isVisible() and "Group" in current:
            self.mask_dlg.mask_choice.setCurrentText(current)

    def on_group_increment(self, increment: int = 0) -> None:
        """Increment group."""
        hp.increment_combobox(self.groups_choice, increment, skip=[0, 1])
        self.progress_bar.setValue(self.groups_choice.currentIndex() - 2)
        self.on_scroll()
        if self.skip_if_locked.isChecked():
            checked = self.table.get_all_checked()
            values_for_checked = [self.table.get_value(self.TABLE_CONFIG.lock, index) for index in checked]
            if all(values_for_checked):
                self.on_group_increment(increment)
                logger.trace("Skipped locked group")

    def on_check_group(self, check: bool) -> None:
        """Show or hide group images."""
        _, values = self._get_for_group()
        if not check:
            values = [False] * self.table.n_rows
        self.table.update_column(self.TABLE_CONFIG.check, values, match_to_sort=False)

    def on_show_group(self, show: bool) -> None:
        """Show or hide group images."""
        checked = self.table.get_all_checked()
        for index in checked:
            key = self.table.get_value(self.TABLE_CONFIG.key, index)
            if key in self.view.layers:
                self.view.layers[key].visible = show

    def on_scroll(self) -> None:
        """Scroll to the currently selected group."""
        _, values = self._get_for_group()
        if any(values):
            index = values.index(True)
            if index != -1:
                index = min(index + 3, self.table.n_rows - 1)
                self.table.scrollTo(self.table.create_index(index, 0))

    def on_reference(self) -> None:
        """Set the currently selected row as a reference."""
        project_mode = self.project_mode.currentText()
        single_ref = "per list" in project_mode
        if self.table.selectionModel().hasSelection():
            with MeasureTimer() as timer, self.table.block_model():
                index = self.table.selectionModel().currentIndex().row()
                key_ = self.table.get_value(self.TABLE_CONFIG.key, index)
                if not hp.confirm(self, f"Set <b>{key_}</b> as the reference image?", "Set reference"):
                    return

                group_id = None if single_ref else self.registration.images[key_].group_id
                logger.trace(f"Setting reference image (single_ref={single_ref}; group_id={group_id})")
                for row in range(self.table.n_rows):
                    key = self.table.get_value(self.TABLE_CONFIG.key, row)
                    model = self.registration.images[key]
                    if group_id is None or group_id == model.group_id:
                        model.is_reference = row == index

                    if row == index:
                        model.lock = True
                        self.table.set_value(self.TABLE_CONFIG.lock, row, True)
                    self.table.set_value(self.TABLE_CONFIG.reference, row, as_icon(model.is_reference))
                self.on_select()
            logger.trace(f"Set {key_} as reference in {timer()} (single_ref={single_ref})")

    def on_auto_reference(self) -> None:
        """Automatically select reference for each group."""
        # TODO: check for project mode
        if not hp.confirm(
            self,
            "Set reference for each group? This will override any previous references and there is no going back.",
            "Set reference",
        ):
            return
        for group_id in self.registration.group_iter():
            group = self.registration.groups[group_id]
            if len(group.keys) == 1:
                continue
            # find the best reference
            ref = natsorted(group.keys)[0]
            logger.trace(f"Selected '{ref}' as reference for group '{group_id}'")
            model = self.registration.images[ref]
            old_ref = self.registration.get_reference_for_group(group_id)
            if old_ref:
                self.registration.images[old_ref].is_reference = False
                self.registration.images[old_ref].lock = False
            model.is_reference = True
            model.lock = True
        # update table
        with self.table.block_model():
            for row in range(self.table.n_rows):
                key = self.table.get_value(self.TABLE_CONFIG.key, row)
                model = self.registration.images[key]
                self.table.set_value(self.TABLE_CONFIG.reference, row, as_icon(model.is_reference))
                self.table.set_value(self.TABLE_CONFIG.lock, row, model.lock)

    @ensure_main_thread
    def on_load_image(self, model: DataModel, _channel_list: list[str]) -> None:
        """Load fixed image."""
        if model and model.n_paths:
            hp.toast(
                self, "Loaded data", f"Loaded model with {model.n_paths} paths.", icon="success", position="top_left"
            )
            self.on_populate_table()
        else:
            logger.warning(f"Failed to load data - model={model}")

    def on_project_mode(self) -> None:
        """Update project mode."""
        prev_mode = self.CONFIG.project_mode
        if (
            "per group" in prev_mode
            and "per group" not in self.project_mode.currentText()
            and not hp.confirm(
                self,
                "Changing the project mode from <b>'per group'</b> where <b>multiple</b> references are permitted to"
                " <b>'per list'</b> where only <b>one</b> reference is permitted will remove all but the first"
                " reference in each group. Are you sure you wish to continue?",
                "Are you sure?",
            )
        ):
            self.project_mode.setCurrentText(prev_mode)
            return

        self.CONFIG.project_mode = self.project_mode.currentText()
        self._generate_group_options()

    def on_open_group_by_popup(self) -> None:
        """Open group-by dialog."""
        if self.group_by_dlg is None:
            from image2image.qt._wsiprep._wsiprep import GroupByDialog

            self.group_by_dlg = GroupByDialog(self)
        self.group_by_dlg.show()

    def on_open_mask_popup(self) -> None:
        """Open group-by dialog."""
        if self.mask_dlg is None:
            from image2image.qt._wsiprep._wsiprep import MaskDialog

            self.mask_dlg = MaskDialog(self)
        self.mask_dlg.show()

    def on_open_iwsireg_popup(self) -> None:
        """Open group-by dialog."""
        from image2image.qt._wsiprep._wsiprep import ConfigDialog

        dlg = ConfigDialog(self)
        dlg.show()

    def _setup_ui(self):
        """Create panel."""
        self.view = self._make_image_view(
            self, add_toolbars=False, allow_extraction=False, disable_controls=False, disable_new_layers=True
        )

        self._image_widget = LoadWidget(
            self,
            self.view,
            self.CONFIG,
            select_channels=False,
            available_formats=ALLOWED_IMAGE_FORMATS_TIFF_ONLY,
            project_extension=[".i2wsiprep.json", ".i2wsiprep.toml"],
        )
        self.import_project_btn = hp.make_btn(
            self, "Import project...", tooltip="Load previous project", func=self.on_load_from_project
        )
        self.table = QtCheckableTableView(
            self,
            config=self.TABLE_CONFIG,
            enable_all_check=True,
            sortable=True,
            drag=True,
        )
        self.table.verticalHeader().setVisible(True)
        hp.set_font(self.table)
        self.table.setup_model(
            header=self.TABLE_CONFIG.header,
            no_sort_columns=self.TABLE_CONFIG.no_sort_columns,
            hidden_columns=self.TABLE_CONFIG.hidden_columns,
            checkable_columns=self.TABLE_CONFIG.checkable_columns,
        )

        self.toolbar = QtMiniToolbar(self, orientation=Qt.Orientation.Vertical, add_spacer=False)
        self.toolbar.add_qta_tool(
            "rotate_left", tooltip="Rotate image left (E)", func=lambda: self.on_rotate("left"), average=True
        )
        self.toolbar.add_qta_tool(
            "rotate_right", tooltip="Rotate image right (Q)", func=lambda: self.on_rotate("right"), average=True
        )
        self.toolbar.add_qta_tool(
            "translate_up", tooltip="Translate image up (W)", func=lambda: self.on_translate("up"), average=True
        )
        self.toolbar.add_qta_tool(
            "translate_down", tooltip="Translate image down (S)", func=lambda: self.on_translate("down"), average=True
        )
        self.toolbar.add_qta_tool(
            "translate_left", tooltip="Translate image left (A)", func=lambda: self.on_translate("left"), average=True
        )
        self.toolbar.add_qta_tool(
            "translate_right",
            tooltip="Translate image right (D)",
            func=lambda: self.on_translate("right"),
            average=True,
        )
        self.toolbar.add_qta_tool("flip_lr", tooltip="Flip image left-right (F)", func=self.on_flip_lr, average=True)
        self.toolbar.add_qta_tool("group", tooltip="Group images", func=lambda x: self.on_group(True), average=True)
        self.toolbar.add_qta_tool(
            "ungroup", tooltip="Ungroup images", func=lambda x: self.on_group(False), average=True
        )
        self.toolbar.add_qta_tool(
            "lock_open", tooltip="Lock images (L)", func=lambda x: self.on_lock(True), average=True
        )
        self.toolbar.add_qta_tool(
            "lock_closed", tooltip="Unlock images (U)", func=lambda x: self.on_lock(False), average=True
        )
        self.toolbar.add_qta_tool(
            "keep_image", tooltip="Keep images (Z)", func=lambda x: self.on_keep(True), average=True
        )
        self.toolbar.add_qta_tool(
            "remove_image", tooltip="Remove images (X)", func=lambda x: self.on_keep(False), average=True
        )
        self.toolbar.append_spacer()
        self.toolbar.add_qta_tool(
            "layers",
            func=self.view.widget.on_open_controls_dialog,
            tooltip="Open layers control panel.",
        )

        self.toolbar.layout().setSpacing(0)
        self.toolbar.layout().setContentsMargins(0, 0, 0, 0)

        self.export_project_btn = hp.make_btn(
            self,
            "Export project...",
            tooltip="Export configuration to a project file. Information such as image path and crop"
            " information are saved. (This does not save the cropped image)",
            func=self.on_save_to_project,
        )
        # options
        self.project_mode = hp.make_combobox(
            self,
            [
                "2D AF/MxIF (one ref per group)",
                "2D AF/MxIF (one ref per list)",
                "3D AF/MxIF (one ref per list)",
                "2D preAF>AF>postAF (one ref per group)",
            ],
            tooltip="Select project mode. This will determine how the images are grouped and registered.",
            func=self.on_project_mode,
            value=self.CONFIG.project_mode,
        )

        # group-by options
        self.group_by_btn = hp.make_btn(
            self,
            "Group by...",
            tooltip="Automatically group images according to filename ruels...",
            func=self.on_open_group_by_popup,
        )
        self.mask_btn = hp.make_btn(
            self, "Mask group...", tooltip="Create masks to aid co-registrations...", func=self.on_open_mask_popup
        )
        self.iwsireg_btn = hp.make_btn(
            self,
            "Generate config...",
            tooltip="Generate iwsireg configuration data...",
            func=self.on_open_iwsireg_popup,
        )
        self.auto_ref_btn = hp.make_btn(
            self,
            "Auto-reference group",
            tooltip="Automatically select a reference image for each group",
            func=self.on_auto_reference,
        )

        # select options
        self.group_mode_btn = hp.make_radio_btn(
            self, "Group mode", tooltip="Group mode", checked=True, func=self._generate_group_options
        )
        self.slide_mode_btn = hp.make_radio_btn(
            self, "Slide mode", tooltip="Slide mode", checked=False, func=self._generate_group_options
        )
        self.group_mode = hp.make_radio_btn_group(self, [self.group_mode_btn, self.slide_mode_btn])

        self.groups_choice = hp.make_combobox(self, tooltip="Select group to show", func=self.on_select_group)
        self.progress_bar = QProgressBar(self)
        hp.set_retain_hidden_size_policy(self.progress_bar)
        hp.set_sizer_policy(self.progress_bar, h_stretch=True, v_stretch=False)
        self.progress_bar.setObjectName("progress_timer")
        self.progress_bar.setTextVisible(False)

        self.check_group_btn = hp.make_btn(
            self,
            "Select group",
            tooltip="Only show the selected group (+ reference image)",
            func=lambda: self.on_check_group(True),
        )
        self.uncheck_group_btn = hp.make_btn(
            self,
            "Unselect group",
            tooltip="Hide the selected image",
            func=lambda: self.on_check_group(False),
        )
        self.scroll_group_btn = hp.make_btn(
            self,
            "Scroll to group",
            tooltip="Scroll to the selected group",
            func=self.on_scroll,
        )
        self.skip_if_locked = hp.make_checkbox(
            self,
            "Skip locked",
            tooltip="Skip locked images when walking through groups or slides",
        )

        side_widget = QWidget()  # noqa
        side_widget.setMinimumWidth(300)
        side_layout = hp.make_form_layout(parent=side_widget, margin=0)
        # project options
        side_layout.addRow(self.import_project_btn)
        side_layout.addRow(hp.make_h_line_with_text("or"))
        side_layout.addRow(self._image_widget)
        side_layout.addRow(self.export_project_btn)
        # project mode
        side_layout.addRow(hp.make_h_line())
        side_layout.addRow(hp.make_label(self, "Project mode"), self.project_mode)
        side_layout.addRow(self.group_by_btn)
        side_layout.addRow(self.auto_ref_btn)
        side_layout.addRow(self.mask_btn)
        side_layout.addRow(self.iwsireg_btn)
        # select group options
        side_layout.addRow(hp.make_h_line_with_text("Select/view group"))
        side_layout.addRow(hp.make_h_layout(self.group_mode_btn, self.slide_mode_btn))
        side_layout.addRow("Group", self.groups_choice)
        side_layout.addRow(self.progress_bar)
        side_layout.addRow(hp.make_h_layout(self.check_group_btn, self.uncheck_group_btn, self.scroll_group_btn))
        side_layout.addRow(self.skip_if_locked)

        bottom_widget = QWidget()  # noqa
        bottom_widget.setMinimumHeight(400)
        bottom_widget.setMaximumHeight(600)

        bottom_layout = QHBoxLayout(bottom_widget)
        bottom_layout.setSpacing(2)
        bottom_layout.addWidget(side_widget)
        bottom_layout.addWidget(hp.make_v_line())
        bottom_layout.addWidget(self.toolbar)
        bottom_layout.addWidget(self.table, stretch=True)

        layout = QVBoxLayout()
        layout.setSpacing(0)
        layout.addWidget(self.view.widget, stretch=True)
        layout.addWidget(bottom_widget)

        widget = QWidget()  # noqa
        self.setCentralWidget(widget)
        main_layout = QVBoxLayout(widget)
        main_layout.setSpacing(0)
        main_layout.setContentsMargins(0, 0, 0, 0)
        main_layout.addLayout(layout)

        # extra settings
        self._make_menu()
        self._make_icon()
        self._make_statusbar()

    def _make_menu(self) -> None:
        """Make menu items."""
        # File menu
        menu_file = hp.make_menu(self, "File")
        hp.make_menu_item(
            self,
            "Add image (.tiff, + others)...",
            "Ctrl+I",
            menu=menu_file,
            func=self._image_widget.on_select_dataset,
        )
        menu_file.addSeparator()
        hp.make_menu_item(self, "Quit", menu=menu_file, func=self.close)

        # set actions
        self.menubar = QMenuBar(self)
        self.menubar.addAction(menu_file.menuAction())
        self.menubar.addAction(self._make_tools_menu(scalebar=True).menuAction())
        self.menubar.addAction(self._make_apps_menu().menuAction())
        self.menubar.addAction(self._make_config_menu().menuAction())
        self.menubar.addAction(self._make_help_menu().menuAction())
        self.setMenuBar(self.menubar)

    def keyPressEvent(self, evt: ty.Any) -> None:
        """Key press event."""
        if hasattr(evt, "native"):
            evt = evt.native
        key = evt.key()
        if key == Qt.Key.Key_Escape:
            evt.ignore()
        # rotate
        elif key == Qt.Key.Key_Q:
            self.on_rotate("left")
        elif key == Qt.Key.Key_E:
            self.on_rotate("right")
        # translate
        elif key == Qt.Key.Key_A:
            self.on_translate("left")
        elif key == Qt.Key.Key_D:
            self.on_translate("right")
        elif key == Qt.Key.Key_W:
            self.on_translate("up")
        elif key == Qt.Key.Key_S:
            self.on_translate("down")
        # flip left-right
        elif key == Qt.Key.Key_F:
            self.on_flip_lr()
        # # group/ungroup
        # elif key == Qt.Key.Key_G:
        #     self.on_group(True)
        # elif key == Qt.Key.Key_U:
        #     self.on_group(False)
        # reference
        elif key == Qt.Key.Key_R:
            self.on_reference()
        # keep/remove
        elif key == Qt.Key.Key_Z:
            self.on_keep(True)
        elif key == Qt.Key.Key_X:
            self.on_keep(False)
        # lock/unlock
        elif key == Qt.Key.Key_L:
            self.on_lock(True)
        elif key == Qt.Key.Key_U:
            self.on_lock(False)
        # selection
        elif key == Qt.Key.Key_N:
            self.on_group_increment(1)
        elif key == Qt.Key.Key_P:
            self.on_group_increment(-1)
        # viewer
        elif key == Qt.Key.Key_G:
            self.grid_btn.click()
        else:
            super().keyPressEvent(evt)

    @property
    def data_model(self) -> DataModel:
        """Return transform model."""
        return self._image_widget.model

    def _get_console_variables(self) -> dict:
        variables = super()._get_console_variables()
        variables.update(
            {
                "viewer": self.view.viewer,
                "data_model": self.data_model,
                "wrapper": self.data_model.wrapper,
                "registration": self.registration,
            }
        )
        return variables

    def on_show_grid(self) -> None:
        """Show scale bar controls for the viewer."""
        from qtextraplot._napari.common.component_controls.qt_grid_controls import QtGridControls

        dlg = QtGridControls(self.view.viewer, self.view.widget)
        dlg.show_above_mouse()

    def on_set_config(self):
        """Update config."""
        self.CONFIG.rotate_step_size = int(self.rotate_step_size.currentText().split(" ")[2].split("°")[0])
        self.CONFIG.translate_step_size = int(self.translate_step_size.currentText().split(" ")[2])

    def _make_statusbar(self) -> None:
        """Make statusbar."""
        from qtextraplot._napari.image.components._viewer_key_bindings import toggle_grid

        self.statusbar = QStatusBar()  # noqa
        self.statusbar.setSizeGripEnabled(False)

        # self.statusbar.addPermanentWidget(hp.make_v_line())
        # self.statusbar.addPermanentWidget(hp.make_label(self, "BF"))
        # self.bf_colormap = hp.make_btn(
        #     self,
        #     "",
        #     tooltip="Brightfield colormap",
        #     object_name="colorbar",
        #     # func=self.on_make_colormap,
        # )
        # self.statusbar.addPermanentWidget(self.bf_colormap)
        # self.statusbar.addPermanentWidget(hp.make_label(self, "DF"))
        # self.df_colormap = hp.make_btn(
        #     self,
        #     "",
        #     tooltip="Darkfield colormap",
        #     object_name="colorbar",
        #     # func=self.on_make_colormap,
        # )
        # self.statusbar.addPermanentWidget(self.df_colormap)
        # self.statusbar.addPermanentWidget(hp.make_v_line())

        self.common_contrast_limit = hp.make_checkbox(
            self,
            "Common intensity",
            tooltip="Use common contrast limit for all images",
            func=self.on_contrast_limits,
            value=self.CONFIG.common_intensity,
        )
        hp.set_sizer_policy(self.common_contrast_limit, h_stretch=False)
        self.statusbar.addPermanentWidget(self.common_contrast_limit)
        self.contrast_limit = QLabeledDoubleRangeSlider()
        self.contrast_limit.setEdgeLabelMode(QLabeledDoubleRangeSlider.EdgeLabelMode.LabelIsValue)
        self.contrast_limit.setHandleLabelPosition(QLabeledDoubleRangeSlider.LabelPosition.NoLabel)
        self.contrast_limit.setOrientation(Qt.Orientation.Horizontal)  # type: ignore[no-untyped-call]
        self.contrast_limit.setRange(0, 1)
        self.contrast_limit.setValue((0, 1))
        self.contrast_limit.setDecimals(2)
        hp.disable_widgets(self.contrast_limit, disabled=not self.common_contrast_limit.isChecked())
        self.contrast_limit.layout().setSpacing(1)
        self.statusbar.addPermanentWidget(self.contrast_limit)
        self.statusbar.addPermanentWidget(hp.make_v_line())

        self.rotate_step_size = hp.make_combobox(
            self,
            [
                "Rotate in 1° steps",
                "Rotate in 5° steps",
                "Rotate in 10° steps",
                "Rotate in 15° steps",
                "Rotate in 30° steps",
                "Rotate in 45° steps",
                "Rotate in 60° steps",
                "Rotate in 90° steps",
            ],
            func=self.on_set_config,
            value=f"Rotate in {self.CONFIG.rotate_step_size}° steps",
        )
        self.rotate_step_size.setSizePolicy(QSizePolicy.Policy.Minimum, QSizePolicy.Policy.Minimum)
        self.statusbar.addPermanentWidget(self.rotate_step_size)
        self.statusbar.addPermanentWidget(hp.make_v_line())

        self.translate_step_size = hp.make_combobox(
            self,
            [
                "Move in 10 µm steps",
                "Move in 25 µm steps",
                "Move in 50 µm steps",
                "Move in 100 µm steps°",
                "Move in 250 µm steps",
                "Move in 500 µm steps",
                "Move in 1000 µm steps",
                "Move in 2500 µm steps",
            ],
            func=self.on_set_config,
            value=f"Move in {self.CONFIG.translate_step_size:d} µm steps",
        )

        self.translate_step_size.setSizePolicy(QSizePolicy.Policy.Minimum, QSizePolicy.Policy.Minimum)
        self.statusbar.addPermanentWidget(self.translate_step_size)
        self.statusbar.addPermanentWidget(hp.make_v_line())

        self.grid_btn = hp.make_qta_btn(
            self,
            "grid_off",
            "Toggle grid view. Right-click on the button to change grid settings.",
            checkable=True,
            checked=self.view.viewer.grid.enabled,
            checked_icon_name="grid_on",
            func=lambda: toggle_grid(self.view.viewer),
            func_menu=self.on_show_grid,
        )
        self.statusbar.addPermanentWidget(self.grid_btn)

        self._make_export_statusbar(front=False)
        self._make_scalebar_statusbar(front=False)
        self._make_theme_statusbar()
        self._make_feedback_statusbar()
        self._make_theme_statusbar()
        self._make_shortcut_statusbar()
        self._make_tutorial_statusbar()
        self._make_logger_statusbar()
        self._make_ipython_statusbar()
        self._make_update_statusbar()
        self.setStatusBar(self.statusbar)

    def on_show_shortcuts(self):
        """Show shortcuts."""
        from image2image.qt._dialogs._shortcuts import WsiPrepShortcutsDialog

        dlg = WsiPrepShortcutsDialog(self)
        dlg.show()

    def on_save_to_project(self) -> None:
        """Save data to config file."""
        filename = "project.i2wsiprep.json"
        path_ = hp.get_save_filename(
            self,
            "Save transformation",
            base_dir=self.CONFIG.output_dir,
            file_filter=ALLOWED_PROJECT_WSIPREP_FORMATS,
            base_filename=filename,
        )
        if path_:
            path = Path(path_)
            path = ensure_extension(path, "i2wsiprep")
            self.CONFIG.output_dir = str(path.parent)
            config = self.registration.to_dict()
            write_project(path, config)
            hp.toast(
                self,
                "Exported project",
                f"Saved project to<br><b>{hp.hyper(path)}</b>",
                icon="success",
                position="top_left",
            )

    def on_load_from_project(self) -> None:
        """Load previous data."""
        path_ = hp.get_filename(
            self, "Load i2c project", base_dir=self.CONFIG.output_dir, file_filter=ALLOWED_PROJECT_WSIPREP_FORMATS
        )
        self._on_load_from_project(path_)

    def _on_load_from_project(self, path_: str) -> None:
        if path_:
            from image2image.qt._dialogs import LocateFilesDialog

            path = Path(path_)
            self.CONFIG.output_dir = str(path.parent)
            paths, missing_paths, config = load_from_file(path)

            # locate paths that are missing
            if missing_paths:
                locate_dlg = LocateFilesDialog(self, self.CONFIG, missing_paths)
                if locate_dlg.exec_():  # type: ignore[attr-defined]
                    paths = locate_dlg.fix_missing_paths(missing_paths, paths)

            # cleanup paths
            keys_to_keep = [get_key(path) for path in paths]
            config = remove_if_not_present(config, keys_to_keep)

            # add images to registration
            for item in config["images"].values():
                self.registration.images[item["key"]] = RegistrationImage(**item)
            # add groups to registration
            for item in config["groups"].values():
                self.registration.groups[item["group_id"]] = RegistrationGroup(**item)

            # add images
            logger.trace(f"Found {len(paths)} images in project file")
            self._image_widget.on_set_path(paths)

    def close(self, force=False):
        """Override to handle closing app or just the window."""
        if (
            not force
            or not self.CONFIG.confirm_close
            or QtConfirmCloseDialog(self, "confirm_close", self.on_save_to_project, self.CONFIG).exec_()  # type: ignore[attr-defined]
            == QDialog.DialogCode.Accepted
        ):
            return super().close()
        return None

    def closeEvent(self, evt):
        """Close."""
        if (
            evt.spontaneous()
            and self.CONFIG.confirm_close
            and (self.data_model.is_valid() or self.registration.is_valid())
            and QtConfirmCloseDialog(self, "confirm_close", self.on_save_to_project, self.CONFIG).exec_()  # type: ignore[attr-defined]
            != QDialog.DialogCode.Accepted
        ):
            evt.ignore()
            return

        if self._console:
            self._console.close()
        self.CONFIG.save()
        evt.accept()


if __name__ == "__main__":  # pragma: no cover
    from image2image.main import run

    run(dev=True, tool="wsiprep", level=0)<|MERGE_RESOLUTION|>--- conflicted
+++ resolved
@@ -16,16 +16,11 @@
 from qtextra.dialogs.qt_close_window import QtConfirmCloseDialog
 from qtextra.utils.table_config import TableConfig
 from qtextra.utils.utilities import connect
-<<<<<<< HEAD
 from qtextra.widgets.qt_toolbar_mini import QtMiniToolbar
-=======
->>>>>>> d422bca9
 from qtextra.widgets.qt_table_view_check import QtCheckableTableView
-from qtextra.widgets.qt_toolbar_mini import QtMiniToolbar
 from qtpy.QtCore import Qt
 from qtpy.QtWidgets import (
     QDialog,
-    QFormLayout,
     QHBoxLayout,
     QMenuBar,
     QProgressBar,
