--- conflicted
+++ resolved
@@ -22,19 +22,6 @@
     return Analysis(
         [path],
         binaries=[],
-<<<<<<< HEAD
-        datas=[] + collect_data_files("qtextra")
-              + collect_data_files("qtextraplot")
-              + collect_data_files("image2image")
-              + collect_data_files("napari")
-              + collect_data_files("xmlschema")
-              + collect_data_files("ome_types")
-              + collect_data_files("distributed")
-              + collect_data_files("freetype")
-              + collect_data_files("glasbey")
-              + collect_data_files("sklearn")
-              + [(os.path.dirname(debugpy._vendored.__file__), "debugpy/_vendored")],
-=======
         datas=[]
         + collect_data_files("qtextra")
         + collect_data_files("qtextraplot")
@@ -45,7 +32,6 @@
         + collect_data_files("distributed")
         + collect_data_files("freetype")
         + [(os.path.dirname(debugpy._vendored.__file__), "debugpy/_vendored")],
->>>>>>> 60127cd5
         hiddenimports=["freetype", "six", "pkg_resources"],
         hookspath=["../_hooks"],
         runtime_hooks=[
