--- conflicted
+++ resolved
@@ -18,13 +18,8 @@
     name: Check Manifest
     runs-on: ubuntu-latest
     steps:
-<<<<<<< HEAD
-      - uses: actions/checkout@v4
+      - uses: actions/checkout@v5
       - uses: astral-sh/setup-uv@v7
-=======
-      - uses: actions/checkout@v5
-      - uses: astral-sh/setup-uv@v6
->>>>>>> 8836c968
       - run: uvx check-manifest
 
   test:
@@ -128,13 +123,8 @@
       with:
         packages: create-dmg
 
-<<<<<<< HEAD
-    - uses: actions/checkout@v4
+    - uses: actions/checkout@v5
     - uses: astral-sh/setup-uv@v7
-=======
-    - uses: actions/checkout@v5
-    - uses: astral-sh/setup-uv@v6
->>>>>>> 8836c968
       with:
         enable-cache: true
         activate-environment: true
